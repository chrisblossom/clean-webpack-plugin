'use strict';

var fs = require('fs');
var os = require('os');
var path = require('path');
var rimraf = require('rimraf');

// added node .10
// http://stackoverflow.com/questions/21698906/how-to-check-if-a-path-is-absolute-or-relative/30714706#30714706
function isAbsolute(dir) {
  return path.normalize(dir + path.sep) === path.normalize(path.resolve(dir) + path.sep);
}

function upperCaseWindowsRoot(dir) {
  var splitPath = dir.split(path.sep);
  splitPath[0] = splitPath[0].toUpperCase();
  return splitPath.join(path.sep);
}

function CleanWebpackPlugin(paths, options) {
  //backwards compatibility
  if (typeof options === 'string') {
    options = {
      root: options
    }
  }

  options = options || {};
  if (options.verbose === undefined) {
    if (process.env.NODE_ENV === 'test') {
      options.verbose = false;
    } else {
      options.verbose = true;
    }
  }
  options.allowExternal = options.allowExternal || false;

  if (options.dry === undefined) {
    options.dry = false;
  }

  // determine webpack root
  options.root = options.root || path.dirname(module.parent.filename);

  // allows for a single string entry
  if (typeof paths == 'string' || paths instanceof String) {
    paths = [paths];
  }

  // store paths and options
  this.paths = paths;
  this.options = options;
}

<<<<<<< HEAD
var clean = function () {
=======
CleanWebpackPlugin.prototype.apply = function () {
>>>>>>> 1e77c650
  var _this = this;
  var results = [];
  var workingDir;
  var dirName;
  var projectRootDir;
  var webpackDir;

  // exit if no paths passed in
  if (_this.paths === void 0) {
    results.push({ path: _this.paths, output: 'nothing to clean' });
    return results;
  }

  if (!isAbsolute(_this.options.root)) {
    _this.options.verbose && console.warn(
      'clean-webpack-plugin: ' + _this.options.root +
      ' project root must be an absolute path. Skipping all...');
    results.push({ path: _this.options.root, output: 'project root must be an absolute path' });
    return results;
  }

  workingDir = process.cwd();
  dirName = __dirname;
  projectRootDir = path.resolve(_this.options.root);
  webpackDir = path.dirname(module.parent.filename);

  if (os.platform() === 'win32') {
    workingDir = upperCaseWindowsRoot(workingDir);
    dirName = upperCaseWindowsRoot(dirName);
    projectRootDir = upperCaseWindowsRoot(projectRootDir);
    webpackDir = upperCaseWindowsRoot(webpackDir);
  }

  // preform an rm -rf on each path
  _this.paths.forEach(function (rimrafPath) {
    rimrafPath = path.resolve(_this.options.root, rimrafPath);

    if (os.platform() === 'win32') {
      rimrafPath = upperCaseWindowsRoot(rimrafPath);
    }

    // disallow deletion any directories outside of root path.
    if (rimrafPath.indexOf(projectRootDir) < 0 && !_this.options.allowExternal) {
      _this.options.verbose && console.warn(
        'clean-webpack-plugin: ' + rimrafPath + ' is outside of the project root. Skipping...');
      results.push({ path: rimrafPath, output: 'must be inside the project root' });
      return;
    }

    if (rimrafPath === projectRootDir) {
      _this.options.verbose &&
      console.warn(
        'clean-webpack-plugin: ' + rimrafPath + ' is equal to project root. Skipping...');
      results.push({ path: rimrafPath, output: 'is equal to project root' });
      return;
    }

    if (rimrafPath === webpackDir) {
      _this.options.verbose &&
      console.warn('clean-webpack-plugin: ' + rimrafPath + ' would delete webpack. Skipping...');
      results.push({ path: rimrafPath, output: 'would delete webpack' });
      return;
    }

    if (rimrafPath === dirName || rimrafPath === workingDir) {
      _this.options.verbose &&
      console.log('clean-webpack-plugin: ' + rimrafPath + ' is working directory. Skipping...');
      results.push({ path: rimrafPath, output: 'is working directory' });
      return;
    }

    var childrenAfterExcluding = [];
    var excludedChildren = [];

    if(_this.options.exclude && _this.options.exclude.length) {
      try {
        var pathStat = fs.statSync(rimrafPath);
        if (pathStat.isDirectory()) {
          childrenAfterExcluding = fs.readdirSync(rimrafPath)
              .filter(function (childFile) {
                var include = _this.options.exclude.indexOf(childFile) < 0;
                if (!include) {
                  excludedChildren.push(childFile);
                }
                return include;
              })
              .map(function (file) {
                var fullPath = path.join(rimrafPath, file);
                if (os.platform() === 'win32') {
                  fullPath = upperCaseWindowsRoot(fullPath);
                }
                return fullPath;
              });
        }
        if (_this.options.exclude.indexOf('.') >= 0) {
          excludedChildren.push('.');
        }
      } catch (e) {
        childrenAfterExcluding = [];
      }
    }

    if (_this.options.dry !== true) {
      if (_this.options.exclude && excludedChildren.length) {
        childrenAfterExcluding.forEach(function (child) {
          rimraf.sync(child);
        });
      } else {
        rimraf.sync(rimrafPath);
      }
    }

    _this.options.verbose &&
    console.warn('clean-webpack-plugin: ' + rimrafPath + ' has been removed.');
    _this.options.verbose && excludedChildren.length &&
    console.warn('clean-webpack-plugin: ' + excludedChildren.length + ' file(s) excluded - ' + excludedChildren.join(', '));

    excludedChildren.length ?
        results.push({ path: rimrafPath, output: 'removed with exclusions (' + excludedChildren.length + ')'}) :
        results.push({ path: rimrafPath, output: 'removed' });
  });

  return results;
};

<<<<<<< HEAD
Plugin.prototype.apply = function (compiler) {
    var _this = this;
    if (compiler === undefined) {
        return clean.call(_this);
    }
    else {
        if (_this.options.watch) {
          compiler.plugin("compile", function (params) {
              clean.call(_this);
          });
        }
        else {
          return clean.call(_this);
        }
    }
};

module.exports = Plugin;
=======
module.exports = CleanWebpackPlugin;
>>>>>>> 1e77c650
<|MERGE_RESOLUTION|>--- conflicted
+++ resolved
@@ -52,11 +52,7 @@
   this.options = options;
 }
 
-<<<<<<< HEAD
 var clean = function () {
-=======
-CleanWebpackPlugin.prototype.apply = function () {
->>>>>>> 1e77c650
   var _this = this;
   var results = [];
   var workingDir;
@@ -182,8 +178,7 @@
   return results;
 };
 
-<<<<<<< HEAD
-Plugin.prototype.apply = function (compiler) {
+CleanWebpackPlugin.prototype.apply = function (compiler) {
     var _this = this;
     if (compiler === undefined) {
         return clean.call(_this);
@@ -200,7 +195,4 @@
     }
 };
 
-module.exports = Plugin;
-=======
-module.exports = CleanWebpackPlugin;
->>>>>>> 1e77c650
+module.exports = CleanWebpackPlugin;