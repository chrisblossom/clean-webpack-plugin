'use strict';

var fs = require('fs');
var os = require('os');
var path = require('path');
var rimraf = require('rimraf');

// added node .10
// http://stackoverflow.com/questions/21698906/how-to-check-if-a-path-is-absolute-or-relative/30714706#30714706
function isAbsolute(dir) {
  return path.normalize(dir + path.sep) === path.normalize(path.resolve(dir) + path.sep);
}

function upperCaseWindowsRoot(dir) {
  var splitPath = dir.split(path.sep);
  splitPath[0] = splitPath[0].toUpperCase();
  return splitPath.join(path.sep);
}

function Plugin(paths, options) {
  //backwards compatibility
  if (typeof options === 'string') {
    options = {
      root: options
    }
  }

  options = options || {};
  if (options.verbose === undefined) {
    if (process.env.NODE_ENV === 'test') {
      options.verbose = false;
    } else {
      options.verbose = true;
    }
  }

  if (options.dry === undefined) {
    options.dry = false;
  }

  // determine webpack root
  options.root = options.root || path.dirname(module.parent.filename);

  // allows for a single string entry
  if (typeof paths == 'string' || paths instanceof String) {
    paths = [paths];
  }

  // store paths and options
  this.paths = paths;
  this.options = options;
}

Plugin.prototype.apply = function () {
  var _this = this;
  var results = [];
  var workingDir;
  var dirName;
  var projectRootDir;
  var webpackDir;

  // exit if no paths passed in
  if (_this.paths === void 0) {
    results.push({ path: _this.paths, output: 'nothing to clean' });
    return results;
  }

  if (!isAbsolute(_this.options.root)) {
    _this.options.verbose && console.warn(
      'clean-webpack-plugin: ' + _this.options.root +
      ' project root must be an absolute path. Skipping all...');
    results.push({ path: _this.options.root, output: 'project root must be an absolute path' });
    return results;
  }

  workingDir = process.cwd();
  dirName = __dirname;
  projectRootDir = path.resolve(_this.options.root);
  webpackDir = path.dirname(module.parent.filename);

  if (os.platform() === 'win32') {
    workingDir = upperCaseWindowsRoot(workingDir);
    dirName = upperCaseWindowsRoot(dirName);
    projectRootDir = upperCaseWindowsRoot(projectRootDir);
    webpackDir = upperCaseWindowsRoot(webpackDir);
  }

  // preform an rm -rf on each path
  _this.paths.forEach(function (rimrafPath) {
    rimrafPath = path.resolve(_this.options.root, rimrafPath);

    if (os.platform() === 'win32') {
      rimrafPath = upperCaseWindowsRoot(rimrafPath);
    }

    // disallow deletion any directories outside of root path.
    if (rimrafPath.indexOf(projectRootDir) < 0) {
      _this.options.verbose && console.warn(
        'clean-webpack-plugin: ' + rimrafPath + ' is outside of the project root. Skipping...');
      results.push({ path: rimrafPath, output: 'must be inside the project root' });
      return;
    }

    if (rimrafPath === projectRootDir) {
      _this.options.verbose &&
      console.warn(
        'clean-webpack-plugin: ' + rimrafPath + ' is equal to project root. Skipping...');
      results.push({ path: rimrafPath, output: 'is equal to project root' });
      return;
    }

    if (rimrafPath === webpackDir) {
      _this.options.verbose &&
      console.warn('clean-webpack-plugin: ' + rimrafPath + ' would delete webpack. Skipping...');
      results.push({ path: rimrafPath, output: 'would delete webpack' });
      return;
    }

    if (rimrafPath === dirName || rimrafPath === workingDir) {
      _this.options.verbose &&
      console.log('clean-webpack-plugin: ' + rimrafPath + ' is working directory. Skipping...');
      results.push({ path: rimrafPath, output: 'is working directory' });
      return;
    }

    var childrenAfterExcluding = [];
    var excludedChildren = [];

    if(_this.options.exclude && _this.options.exclude.length) {
      try {
        var pathStat = fs.statSync(rimrafPath);
        if (pathStat.isDirectory()) {
          childrenAfterExcluding = fs.readdirSync(rimrafPath)
              .filter(function (childFile) {
                var include = _this.options.exclude.indexOf(childFile) < 0;
                if (!include) {
                  excludedChildren.push(childFile);
                }
                return include;
              })
              .map(function (file) {
                var fullPath = path.join(rimrafPath, file);
                if (os.platform() === 'win32') {
                  fullPath = upperCaseWindowsRoot(fullPath);
                }
                return fullPath;
              });
        }
        if (_this.options.exclude.indexOf('.') >= 0) {
          excludedChildren.push('.');
        }
      } catch (e) {
        childrenAfterExcluding = [];
      }
    }

    if (_this.options.dry !== true) {
      if (_this.options.exclude && excludedChildren.length) {
        childrenAfterExcluding.forEach(function (child) {
          rimraf.sync(child);
        });
      } else {
        rimraf.sync(rimrafPath);
      }
    }

    _this.options.verbose &&
    console.warn('clean-webpack-plugin: ' + rimrafPath + ' has been removed.');
    _this.options.verbose && excludedChildren.length &&
    console.warn('clean-webpack-plugin: ' + excludedChildren.length + ' file(s) excluded - ' + excludedChildren.join(', '));

    excludedChildren.length ?
        results.push({ path: rimrafPath, output: 'removed with exclusions (' + excludedChildren.length + ')'}) :
        results.push({ path: rimrafPath, output: 'removed' });
  });

  return results;
};

<<<<<<< HEAD
Plugin.prototype.apply = function (compiler) {
    var _this = this;
    if (compiler === undefined) {
        return clean.call(_this);
    }
    else {
        if (_this.option.watch) {
          compiler.plugin("compile", function (params) {
              clean.call(_this);
          });
        }
        else {
          return clean.call(_this);
        }
    }
};

=======
>>>>>>> b4c1ab1b
module.exports = Plugin;<|MERGE_RESOLUTION|>--- conflicted
+++ resolved
@@ -51,7 +51,7 @@
   this.options = options;
 }
 
-Plugin.prototype.apply = function () {
+var clean = function () {
   var _this = this;
   var results = [];
   var workingDir;
@@ -177,7 +177,6 @@
   return results;
 };
 
-<<<<<<< HEAD
 Plugin.prototype.apply = function (compiler) {
     var _this = this;
     if (compiler === undefined) {
@@ -195,6 +194,4 @@
     }
 };
 
-=======
->>>>>>> b4c1ab1b
 module.exports = Plugin;